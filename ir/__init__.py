from aqt import mw

import ir.main

<<<<<<< HEAD
__version__ = '3.6.9'
=======
__version__ = '3.8.0'
>>>>>>> 8dc30b3f

mw.readingManager = ir.main.ReadingManager()<|MERGE_RESOLUTION|>--- conflicted
+++ resolved
@@ -2,10 +2,6 @@
 
 import ir.main
 
-<<<<<<< HEAD
-__version__ = '3.6.9'
-=======
 __version__ = '3.8.0'
->>>>>>> 8dc30b3f
 
 mw.readingManager = ir.main.ReadingManager()